// Copyright (C) 2018 Storj Labs, Inc.
// See LICENSE for copying information.

package main

import (
	"context"
	"fmt"
	"os"
	"path/filepath"
	"sort"
	"text/tabwriter"

	"github.com/gogo/protobuf/proto"
	"github.com/spf13/cobra"
	"github.com/zeebo/errs"

	"storj.io/storj/internal/fpath"
	"storj.io/storj/pkg/audit"
	"storj.io/storj/pkg/bwagreement"
	"storj.io/storj/pkg/cfgstruct"
	"storj.io/storj/pkg/datarepair/checker"
	"storj.io/storj/pkg/datarepair/repairer"
	"storj.io/storj/pkg/discovery"
	"storj.io/storj/pkg/identity"
	"storj.io/storj/pkg/kademlia"
	"storj.io/storj/pkg/overlay"
	"storj.io/storj/pkg/pb"
	"storj.io/storj/pkg/pointerdb"
	"storj.io/storj/pkg/process"
	"storj.io/storj/pkg/server"
	"storj.io/storj/pkg/statdb"
	"storj.io/storj/pkg/storj"
	"storj.io/storj/satellite/satellitedb"
)

// Satellite defines satellite configuration
type Satellite struct {
	CA        identity.CASetupConfig `setup:"true"`
	Identity  identity.SetupConfig   `setup:"true"`
	Overwrite bool                   `default:"false" help:"whether to overwrite pre-existing configuration files" setup:"true"`

	Server      server.Config
	Kademlia    kademlia.SatelliteConfig
	PointerDB   pointerdb.Config
	Overlay     overlay.Config
	Checker     checker.Config
	Repairer    repairer.Config
	Audit       audit.Config
	BwAgreement bwagreement.Config
	Discovery   discovery.Config
	Database    string `help:"satellite database connection string" default:"sqlite3://$CONFDIR/master.db"`
}

var (
	rootCmd = &cobra.Command{
		Use:   "satellite",
		Short: "Satellite",
	}
	runCmd = &cobra.Command{
		Use:   "run",
		Short: "Run the satellite",
		RunE:  cmdRun,
	}
	setupCmd = &cobra.Command{
		Use:         "setup",
		Short:       "Create config files",
		RunE:        cmdSetup,
		Annotations: map[string]string{"type": "setup"},
	}
	diagCmd = &cobra.Command{
		Use:   "diag",
		Short: "Diagnostic Tool support",
		RunE:  cmdDiag,
	}
	qdiagCmd = &cobra.Command{
		Use:   "qdiag",
		Short: "Repair Queue Diagnostic Tool support",
		RunE:  cmdQDiag,
	}

<<<<<<< HEAD
	runCfg struct {
		Server      server.Config
		Kademlia    kademlia.SatelliteConfig
		PointerDB   pointerdb.Config
		Overlay     overlay.Config
		Checker     checker.Config
		Repairer    repairer.Config
		Audit       audit.Config
		BwAgreement bwagreement.Config
		Database    string `help:"satellite database connection string" default:"sqlite3://$CONFDIR/master.db"`
		Discovery   discovery.Config
		StatDB      statdb.Config
	}
	setupCfg struct {
		CA        identity.CASetupConfig
		Identity  identity.SetupConfig
		Overwrite bool `default:"false" help:"whether to overwrite pre-existing configuration files"`
	}
=======
	runCfg   Satellite
	setupCfg Satellite

>>>>>>> 2ee4eed4
	diagCfg struct {
		Database string `help:"satellite database connection string" default:"sqlite3://$CONFDIR/master.db"`
	}
	qdiagCfg struct {
		Database   string `help:"satellite database connection string" default:"sqlite3://$CONFDIR/master.db"`
		QListLimit int    `help:"maximum segments that can be requested" default:"1000"`
	}

	defaultConfDir string
	confDir        *string
)

func init() {
	defaultConfDir = fpath.ApplicationDir("storj", "satellite")

	dirParam := cfgstruct.FindConfigDirParam()
	if dirParam != "" {
		defaultConfDir = dirParam
	}

	confDir = rootCmd.PersistentFlags().String("config-dir", defaultConfDir, "main directory for satellite configuration")

	rootCmd.AddCommand(runCmd)
	rootCmd.AddCommand(setupCmd)
	rootCmd.AddCommand(diagCmd)
	rootCmd.AddCommand(qdiagCmd)
	cfgstruct.Bind(runCmd.Flags(), &runCfg, cfgstruct.ConfDir(defaultConfDir))
	cfgstruct.BindSetup(setupCmd.Flags(), &setupCfg, cfgstruct.ConfDir(defaultConfDir))
	cfgstruct.Bind(diagCmd.Flags(), &diagCfg, cfgstruct.ConfDir(defaultConfDir))
	cfgstruct.Bind(qdiagCmd.Flags(), &qdiagCfg, cfgstruct.ConfDir(defaultConfDir))
}

func cmdRun(cmd *cobra.Command, args []string) (err error) {
	ctx := process.Ctx(cmd)

	database, err := satellitedb.New(runCfg.Database)
	if err != nil {
		return errs.New("Error starting master database on satellite: %+v", err)
	}

	err = database.CreateTables()
	if err != nil {
		return errs.New("Error creating tables for master database on satellite: %+v", err)
	}

	//nolint ignoring context rules to not create cyclic dependency, will be removed later
	ctx = context.WithValue(ctx, "masterdb", database)

	return runCfg.Server.Run(
		ctx,
		runCfg.Kademlia,
		runCfg.Overlay,
		runCfg.PointerDB,
		runCfg.Checker,
		runCfg.Repairer,
		runCfg.Audit,
		runCfg.BwAgreement,
		runCfg.Discovery,
		runCfg.StatDB,
	)
}

func cmdSetup(cmd *cobra.Command, args []string) (err error) {
	setupDir, err := filepath.Abs(*confDir)
	if err != nil {
		return err
	}

	valid, err := fpath.IsValidSetupDir(setupDir)
	if !setupCfg.Overwrite && !valid {
		return fmt.Errorf("satellite configuration already exists (%v). Rerun with --overwrite", setupDir)
	} else if setupCfg.Overwrite && err == nil {
		fmt.Println("overwriting existing satellite config")
		err = os.RemoveAll(setupDir)
		if err != nil {
			return err
		}
	}

	err = os.MkdirAll(setupDir, 0700)
	if err != nil {
		return err
	}

	// TODO: handle setting base path *and* identity file paths via args
	// NB: if base path is set this overrides identity and CA path options
	if setupDir != defaultConfDir {
		setupCfg.CA.CertPath = filepath.Join(setupDir, "ca.cert")
		setupCfg.CA.KeyPath = filepath.Join(setupDir, "ca.key")
		setupCfg.Identity.CertPath = filepath.Join(setupDir, "identity.cert")
		setupCfg.Identity.KeyPath = filepath.Join(setupDir, "identity.key")
	}
	err = identity.SetupIdentity(process.Ctx(cmd), setupCfg.CA, setupCfg.Identity)
	if err != nil {
		return err
	}

	o := map[string]interface{}{
		"identity.cert-path": setupCfg.Identity.CertPath,
		"identity.key-path":  setupCfg.Identity.KeyPath,
	}

	return process.SaveConfig(cmd.Flags(), filepath.Join(setupDir, "config.yaml"), o)
}

func cmdDiag(cmd *cobra.Command, args []string) (err error) {
	database, err := satellitedb.New(diagCfg.Database)
	if err != nil {
		return errs.New("error connecting to master database on satellite: %+v", err)
	}
	defer func() {
		err := database.Close()
		if err != nil {
			fmt.Printf("error closing connection to master database on satellite: %+v\n", err)
		}
	}()

	//get all bandwidth agreements rows already ordered
	baRows, err := database.BandwidthAgreement().GetAgreements(context.Background())
	if err != nil {
		fmt.Printf("error reading satellite database %v: %v\n", diagCfg.Database, err)
		return err
	}

	// Agreement is a struct that contains a bandwidth agreement and the associated signature
	type UplinkSummary struct {
		TotalBytes        int64
		PutActionCount    int64
		GetActionCount    int64
		TotalTransactions int64
		// additional attributes add here ...
	}

	// attributes per uplinkid
	summaries := make(map[storj.NodeID]*UplinkSummary)
	uplinkIDs := storj.NodeIDList{}

	for _, baRow := range baRows {
		// deserializing rbad you get payerbwallocation, total & storage node id
		rbad := &pb.RenterBandwidthAllocation_Data{}
		if err := proto.Unmarshal(baRow.Agreement, rbad); err != nil {
			return err
		}

		// deserializing pbad you get satelliteID, uplinkID, max size, exp, serial# & action
		pbad := &pb.PayerBandwidthAllocation_Data{}
		if err := proto.Unmarshal(rbad.GetPayerAllocation().GetData(), pbad); err != nil {
			return err
		}

		uplinkID := pbad.UplinkId
		summary, ok := summaries[uplinkID]
		if !ok {
			summaries[uplinkID] = &UplinkSummary{}
			uplinkIDs = append(uplinkIDs, uplinkID)
			summary = summaries[uplinkID]
		}

		// fill the summary info
		summary.TotalBytes += rbad.GetTotal()
		summary.TotalTransactions++
		if pbad.GetAction() == pb.PayerBandwidthAllocation_PUT {
			summary.PutActionCount++
		} else {
			summary.GetActionCount++
		}
	}

	// initialize the table header (fields)
	const padding = 3
	w := tabwriter.NewWriter(os.Stdout, 0, 0, padding, ' ', tabwriter.AlignRight|tabwriter.Debug)
	fmt.Fprintln(w, "UplinkID\tTotal\t# Of Transactions\tPUT Action\tGET Action\t")

	// populate the row fields
	sort.Sort(uplinkIDs)
	for _, uplinkID := range uplinkIDs {
		summary := summaries[uplinkID]
		fmt.Fprint(w, uplinkID, "\t", summary.TotalBytes, "\t", summary.TotalTransactions, "\t", summary.PutActionCount, "\t", summary.GetActionCount, "\t\n")
	}

	// display the data
	return w.Flush()
}

func cmdQDiag(cmd *cobra.Command, args []string) (err error) {

	// open the master db
	database, err := satellitedb.New(qdiagCfg.Database)
	if err != nil {
		return errs.New("error connecting to master database on satellite: %+v", err)
	}
	defer func() {
		err := database.Close()
		if err != nil {
			fmt.Printf("error closing connection to master database on satellite: %+v\n", err)
		}
	}()

	list, err := database.RepairQueue().Peekqueue(context.Background(), qdiagCfg.QListLimit)
	if err != nil {
		return err
	}

	// initialize the table header (fields)
	const padding = 3
	w := tabwriter.NewWriter(os.Stdout, 0, 0, padding, ' ', tabwriter.AlignRight|tabwriter.Debug)
	fmt.Fprintln(w, "Path\tLost Pieces\t")

	// populate the row fields
	for _, v := range list {
		fmt.Fprint(w, v.GetPath(), "\t", v.GetLostPieces(), "\t")
	}

	// display the data
	return w.Flush()
}

func main() {
	process.Exec(rootCmd)
}<|MERGE_RESOLUTION|>--- conflicted
+++ resolved
@@ -49,6 +49,7 @@
 	Audit       audit.Config
 	BwAgreement bwagreement.Config
 	Discovery   discovery.Config
+	StatDB      statdb.Config
 	Database    string `help:"satellite database connection string" default:"sqlite3://$CONFDIR/master.db"`
 }
 
@@ -79,30 +80,9 @@
 		RunE:  cmdQDiag,
 	}
 
-<<<<<<< HEAD
-	runCfg struct {
-		Server      server.Config
-		Kademlia    kademlia.SatelliteConfig
-		PointerDB   pointerdb.Config
-		Overlay     overlay.Config
-		Checker     checker.Config
-		Repairer    repairer.Config
-		Audit       audit.Config
-		BwAgreement bwagreement.Config
-		Database    string `help:"satellite database connection string" default:"sqlite3://$CONFDIR/master.db"`
-		Discovery   discovery.Config
-		StatDB      statdb.Config
-	}
-	setupCfg struct {
-		CA        identity.CASetupConfig
-		Identity  identity.SetupConfig
-		Overwrite bool `default:"false" help:"whether to overwrite pre-existing configuration files"`
-	}
-=======
 	runCfg   Satellite
 	setupCfg Satellite
 
->>>>>>> 2ee4eed4
 	diagCfg struct {
 		Database string `help:"satellite database connection string" default:"sqlite3://$CONFDIR/master.db"`
 	}
