--- conflicted
+++ resolved
@@ -106,13 +106,10 @@
 	}
 
 	rootCmd.PersistentFlags().StringVar(&confDir, "config-dir", defaultConfDir, "main directory for storagenode configuration")
-<<<<<<< HEAD
-=======
 	err := rootCmd.PersistentFlags().SetAnnotation("config-dir", "setup", []string{"true"})
 	if err != nil {
 		zap.S().Error("Failed to set 'setup' annotation for 'config-dir'")
 	}
->>>>>>> aab0b3cb
 	rootCmd.PersistentFlags().StringVar(&credsDir, "creds-dir", defaultCredsDir, "main directory for storagenode identity credentials")
 
 	defaultDiagDir = filepath.Join(defaultConfDir, "storage")
